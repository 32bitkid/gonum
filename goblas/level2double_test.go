package goblas

import (
	"testing"

	"github.com/gonum/blas/testblas"
)

func TestDgemv(t *testing.T) {
	testblas.DgemvTest(t, blasser)
}

func TestDger(t *testing.T) {
	testblas.DgerTest(t, blasser)
}

func TestDtxmv(t *testing.T) {
	testblas.DtxmvTest(t, blasser)
}

<<<<<<< HEAD
func TestDtbmv(t *testing.T) {
	testblas.DtbmvTest(t, blasser)
=======
func TestDgbmv(t *testing.T) {
	testblas.DgbmvTest(t, blasser)
}

func TestDtbsv(t *testing.T) {
	testblas.DtbsvTest(t, blasser)
>>>>>>> 525a9ce9
}<|MERGE_RESOLUTION|>--- conflicted
+++ resolved
@@ -18,15 +18,14 @@
 	testblas.DtxmvTest(t, blasser)
 }
 
-<<<<<<< HEAD
-func TestDtbmv(t *testing.T) {
-	testblas.DtbmvTest(t, blasser)
-=======
 func TestDgbmv(t *testing.T) {
 	testblas.DgbmvTest(t, blasser)
 }
 
 func TestDtbsv(t *testing.T) {
 	testblas.DtbsvTest(t, blasser)
->>>>>>> 525a9ce9
+}
+
+func TestDtbmv(t *testing.T) {
+	testblas.DtbmvTest(t, blasser)
 }