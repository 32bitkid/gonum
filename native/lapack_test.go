--- conflicted
+++ resolved
@@ -92,17 +92,16 @@
 	testlapack.DlarftTest(t, impl)
 }
 
-<<<<<<< HEAD
-func TestDlasv2(t *testing.T) {
-	testlapack.Dlasv2Test(t, impl)
-=======
 func TestDlartg(t *testing.T) {
 	testlapack.DlartgTest(t, impl)
 }
 
 func TestDlasr(t *testing.T) {
 	testlapack.DlasrTest(t, impl)
->>>>>>> e6d7cb05
+}
+
+func TestDlasv2(t *testing.T) {
+	testlapack.Dlasv2Test(t, impl)
 }
 
 func TestDorml2(t *testing.T) {
